/** @file
 *	@brief MAVLink comm protocol built from pixhawk.xml
 *	@see http://pixhawk.ethz.ch/software/mavlink
 */
#ifndef MAVLINK_VERSION_H
#define MAVLINK_VERSION_H

<<<<<<< HEAD
#define MAVLINK_BUILD_DATE "Mon Jun 23 10:13:53 2014"
=======
#define MAVLINK_BUILD_DATE "Wed Jul  2 15:36:54 2014"
>>>>>>> e14cd7ed
#define MAVLINK_WIRE_PROTOCOL_VERSION "1.0"
#define MAVLINK_MAX_DIALECT_PAYLOAD_SIZE 255
 
#endif // MAVLINK_VERSION_H<|MERGE_RESOLUTION|>--- conflicted
+++ resolved
@@ -5,11 +5,7 @@
 #ifndef MAVLINK_VERSION_H
 #define MAVLINK_VERSION_H
 
-<<<<<<< HEAD
-#define MAVLINK_BUILD_DATE "Mon Jun 23 10:13:53 2014"
-=======
 #define MAVLINK_BUILD_DATE "Wed Jul  2 15:36:54 2014"
->>>>>>> e14cd7ed
 #define MAVLINK_WIRE_PROTOCOL_VERSION "1.0"
 #define MAVLINK_MAX_DIALECT_PAYLOAD_SIZE 255
  
